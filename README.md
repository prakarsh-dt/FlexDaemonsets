--- conflicted
+++ resolved
@@ -143,11 +143,8 @@
         flexdaemonsets.xai/resource-template: "default-resource-percentages" # Points to the FlexDaemonsetTemplate
     # ... rest of DaemonSet spec
     ```
-<<<<<<< HEAD
+    
     When new pods for this DaemonSet are created, the webhook will first annotate these pods. Shortly after a pod is scheduled to a node, the FlexDaemonset Pod Controller will detect it, calculate resources based on the "default-resource-percentages" template and that specific node's capacity, and then update the pod's resource requests and limits.
-=======
-    When new pods for this DaemonSet are created, the webhook will mutate them to include resource requests and limits based on the "default-resource-percentages" template and the specific node they are scheduled on.
->>>>>>> 85b809b9
 
 ## Cleanup
 
