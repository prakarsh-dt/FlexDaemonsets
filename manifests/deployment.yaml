--- conflicted
+++ resolved
@@ -21,11 +21,7 @@
       serviceAccountName: flexdaemonsets-webhook-sa
       containers:
       - name: webhook-server
-<<<<<<< HEAD
-        image: prakarshmodificationusg/flexdaemonsets-webhook:latest # Placeholder image name, replace with actual
-=======
         image: quay.io/devtron/flex-ds:b36e4a9e-1048-33375
->>>>>>> 85b809b9
         imagePullPolicy: IfNotPresent # Or Always, depending on your image update strategy
         args:
           - "--cert-dir=/etc/webhook/certs" # Path where certs are mounted
