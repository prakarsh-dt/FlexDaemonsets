--- conflicted
+++ resolved
@@ -9,11 +9,7 @@
 	_ "k8s.io/client-go/plugin/pkg/client/auth/gcp" // For GCP auth
 	ctrl "sigs.k8s.io/controller-runtime"
 	"sigs.k8s.io/controller-runtime/pkg/log/zap"
-<<<<<<< HEAD
 	"sigs.k8s.io/controller-runtime/pkg/webhook"           // Ensure webhook is imported if directly used, though often implicitly handled by manager
-=======
-	"sigs.k8s.io/controller-runtime/pkg/webhook" // Ensure webhook is imported if directly used, though often implicitly handled by manager
->>>>>>> 85b809b9
 	"sigs.k8s.io/controller-runtime/pkg/webhook/admission" // Added for admission.NewDecoder
 
 	flexdaemonsetsv1alpha1 "github.com/prakarsh-dt/FlexDaemonsets/pkg/apis/flexdaemonsets/v1alpha1"
@@ -70,11 +66,7 @@
 	// Removing MetricsBindAddress temporarily to try and move past "unknown field" error.
 	// Port & CertDir are not direct fields; webhook server uses defaults.
 	mgr, err := ctrl.NewManager(ctrl.GetConfigOrDie(), ctrl.Options{
-<<<<<<< HEAD
 		Scheme: scheme,
-=======
-		Scheme:                 scheme,
->>>>>>> 85b809b9
 		// MetricsBindAddress:     metricsAddr, // Removing again due to "unknown field" error
 		HealthProbeBindAddress: probeAddr,
 		LeaderElection:         enableLeaderElection,
@@ -87,11 +79,6 @@
 
 	// Setup webhooks
 	setupLog.Info("Setting up webhook server and registering webhooks")
-<<<<<<< HEAD
-
-=======
-	
->>>>>>> 85b809b9
 	// Get the webhook server from the manager.
 	hookServer := mgr.GetWebhookServer()
 
@@ -105,7 +92,6 @@
 
 	// +kubebuilder:scaffold:builder
 
-<<<<<<< HEAD
 	setupLog.Info("Setting up Pod controller")
 	if err = (&flexcontroller.PodReconciler{
 		Client: mgr.GetClient(),
@@ -115,8 +101,6 @@
 		os.Exit(1)
 	}
 
-=======
->>>>>>> 85b809b9
 	// Add health and readiness checks using StartedChecker
 	if err := mgr.AddHealthzCheck("healthz", hookServer.StartedChecker()); err != nil {
 		setupLog.Error(err, "unable to set up health check")
